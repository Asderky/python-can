"""
Ctypes wrapper module for Vector CAN Interface on win32/win64 systems.

Authors: Julien Grave <grave.jul@gmail.com>, Christian Sandberg
"""

# Import Standard Python Modules
# ==============================
import ctypes
import logging
import time
import os
<<<<<<< HEAD
from typing import Tuple, List
=======
from typing import Optional, Tuple
>>>>>>> 902eac01

try:
    # Try builtin Python 3 Windows API
    from _winapi import WaitForSingleObject, INFINITE

    HAS_EVENTS = True
except ImportError:
    try:
        # Try pywin32 package
        from win32event import WaitForSingleObject, INFINITE

        HAS_EVENTS = True
    except ImportError:
        # Use polling instead
        HAS_EVENTS = False

# Import Modules
# ==============
from can import BusABC, Message
from can.util import len2dlc, dlc2len
from .exceptions import VectorError

# Define Module Logger
# ====================
LOG = logging.getLogger(__name__)

# Import Vector API module
# ========================
from . import xldefine, xlclass

# Import safely Vector API module for Travis tests
xldriver = None
try:
    from . import xldriver
except Exception as exc:
    LOG.warning("Could not import vxlapi: %s", exc)


class VectorBus(BusABC):
    """The CAN Bus implemented for the Vector interface."""

    def __init__(
        self,
        channel,
        can_filters=None,
        poll_interval=0.01,
        receive_own_messages=False,
        bitrate=None,
        rx_queue_size=2 ** 14,
        app_name="CANalyzer",
        serial=None,
        fd=False,
        data_bitrate=None,
        sjwAbr=2,
        tseg1Abr=6,
        tseg2Abr=3,
        sjwDbr=2,
        tseg1Dbr=6,
        tseg2Dbr=3,
        **kwargs,
    ):
        """
        :param list channel:
            The channel indexes to create this bus with.
            Can also be a single integer or a comma separated string.
        :param float poll_interval:
            Poll interval in seconds.
        :param int bitrate:
            Bitrate in bits/s.
        :param int rx_queue_size:
            Number of messages in receive queue (power of 2).
            CAN: range 16…32768
            CAN-FD: range 8192…524288
        :param str app_name:
            Name of application in Hardware Config.
            If set to None, the channel should be a global channel index.
        :param int serial:
            Serial number of the hardware to be used.
            If set, the channel parameter refers to the channels ONLY on the specified hardware.
            If set, the app_name is unused.
        :param bool fd:
            If CAN-FD frames should be supported.
        :param int data_bitrate:
            Which bitrate to use for data phase in CAN FD.
            Defaults to arbitration bitrate.
        """
        if os.name != "nt" and not kwargs.get("_testing", False):
            raise OSError(
                f'The Vector interface is only supported on Windows, but you are running "{os.name}"'
            )

        if xldriver is None:
            raise ImportError("The Vector API has not been loaded")

        self.poll_interval = poll_interval
        if isinstance(channel, (list, tuple)):
            self.channels = channel
        elif isinstance(channel, int):
            self.channels = [channel]
        else:
            # Assume comma separated string of channels
            self.channels = [int(ch.strip()) for ch in channel.split(",")]
        self._app_name = app_name.encode() if app_name is not None else b""
        self.channel_info = "Application %s: %s" % (
            app_name,
            ", ".join("CAN %d" % (ch + 1) for ch in self.channels),
        )

        if serial is not None:
            app_name = None
            channel_index = []
            channel_configs = get_channel_configs()
            for channel_config in channel_configs:
                if channel_config.serialNumber == serial:
                    if channel_config.hwChannel in self.channels:
                        channel_index.append(channel_config.channelIndex)
            if channel_index:
                if len(channel_index) != len(self.channels):
                    LOG.info(
                        "At least one defined channel wasn't found on the specified hardware."
                    )
                self.channels = channel_index
            else:
                # Is there any better way to raise the error?
                raise Exception(
                    "None of the configured channels could be found on the specified hardware."
                )

        xldriver.xlOpenDriver()
        self.port_handle = xlclass.XLportHandle(xldefine.XL_INVALID_PORTHANDLE)
        self.mask = 0
        self.fd = fd
        # Get channels masks
        self.channel_masks = {}
        self.index_to_channel = {}

        for channel in self.channels:
            if app_name:
                # Get global channel index from application channel
                hw_type, hw_index, hw_channel = self.get_application_config(
                    app_name, channel, xldefine.XL_BusTypes.XL_BUS_TYPE_CAN
                )
                LOG.debug("Channel index %d found", channel)
                idx = xldriver.xlGetChannelIndex(hw_type.value, hw_index, hw_channel)
                if idx < 0:
                    # Undocumented behavior! See issue #353.
                    # If hardware is unavailable, this function returns -1.
                    # Raise an exception as if the driver
                    # would have signalled XL_ERR_HW_NOT_PRESENT.
                    raise VectorError(
                        xldefine.XL_Status.XL_ERR_HW_NOT_PRESENT.value,
                        xldefine.XL_Status.XL_ERR_HW_NOT_PRESENT.name,
                        "xlGetChannelIndex",
                    )
            else:
                # Channel already given as global channel
                idx = channel
            mask = 1 << idx
            self.channel_masks[channel] = mask
            self.index_to_channel[idx] = channel
            self.mask |= mask

        permission_mask = xlclass.XLaccess()
        # Set mask to request channel init permission if needed
        if bitrate or fd:
            permission_mask.value = self.mask
        if fd:
            xldriver.xlOpenPort(
                self.port_handle,
                self._app_name,
                self.mask,
                permission_mask,
                rx_queue_size,
                xldefine.XL_InterfaceVersion.XL_INTERFACE_VERSION_V4.value,
                xldefine.XL_BusTypes.XL_BUS_TYPE_CAN.value,
            )
        else:
            xldriver.xlOpenPort(
                self.port_handle,
                self._app_name,
                self.mask,
                permission_mask,
                rx_queue_size,
                xldefine.XL_InterfaceVersion.XL_INTERFACE_VERSION.value,
                xldefine.XL_BusTypes.XL_BUS_TYPE_CAN.value,
            )
        LOG.debug(
            "Open Port: PortHandle: %d, PermissionMask: 0x%X",
            self.port_handle.value,
            permission_mask.value,
        )

        if permission_mask.value == self.mask:
            if fd:
                self.canFdConf = xlclass.XLcanFdConf()
                if bitrate:
                    self.canFdConf.arbitrationBitRate = ctypes.c_uint(bitrate)
                else:
                    self.canFdConf.arbitrationBitRate = ctypes.c_uint(500000)
                self.canFdConf.sjwAbr = ctypes.c_uint(sjwAbr)
                self.canFdConf.tseg1Abr = ctypes.c_uint(tseg1Abr)
                self.canFdConf.tseg2Abr = ctypes.c_uint(tseg2Abr)
                if data_bitrate:
                    self.canFdConf.dataBitRate = ctypes.c_uint(data_bitrate)
                else:
                    self.canFdConf.dataBitRate = self.canFdConf.arbitrationBitRate
                self.canFdConf.sjwDbr = ctypes.c_uint(sjwDbr)
                self.canFdConf.tseg1Dbr = ctypes.c_uint(tseg1Dbr)
                self.canFdConf.tseg2Dbr = ctypes.c_uint(tseg2Dbr)

                xldriver.xlCanFdSetConfiguration(
                    self.port_handle, self.mask, self.canFdConf
                )
                LOG.info(
                    "SetFdConfig.: ABaudr.=%u, DBaudr.=%u",
                    self.canFdConf.arbitrationBitRate,
                    self.canFdConf.dataBitRate,
                )
                LOG.info(
                    "SetFdConfig.: sjwAbr=%u, tseg1Abr=%u, tseg2Abr=%u",
                    self.canFdConf.sjwAbr,
                    self.canFdConf.tseg1Abr,
                    self.canFdConf.tseg2Abr,
                )
                LOG.info(
                    "SetFdConfig.: sjwDbr=%u, tseg1Dbr=%u, tseg2Dbr=%u",
                    self.canFdConf.sjwDbr,
                    self.canFdConf.tseg1Dbr,
                    self.canFdConf.tseg2Dbr,
                )
            else:
                if bitrate:
                    xldriver.xlCanSetChannelBitrate(
                        self.port_handle, permission_mask, bitrate
                    )
                    LOG.info("SetChannelBitrate: baudr.=%u", bitrate)
        else:
            LOG.info("No init access!")

        # Enable/disable TX receipts
        tx_receipts = 1 if receive_own_messages else 0
        xldriver.xlCanSetChannelMode(self.port_handle, self.mask, tx_receipts, 0)

        if HAS_EVENTS:
            self.event_handle = xlclass.XLhandle()
            xldriver.xlSetNotification(self.port_handle, self.event_handle, 1)
        else:
            LOG.info("Install pywin32 to avoid polling")

        try:
            xldriver.xlActivateChannel(
                self.port_handle,
                self.mask,
                xldefine.XL_BusTypes.XL_BUS_TYPE_CAN.value,
                0,
            )
        except VectorError:
            self.shutdown()
            raise

        # Calculate time offset for absolute timestamps
        offset = xlclass.XLuint64()
        try:
            try:
                xldriver.xlGetSyncTime(self.port_handle, offset)
            except VectorError:
                xldriver.xlGetChannelTime(self.port_handle, self.mask, offset)
            self._time_offset = time.time() - offset.value * 1e-9
        except VectorError:
            self._time_offset = 0.0

        self._is_filtered = False
        super().__init__(channel=channel, can_filters=can_filters, **kwargs)

    def _apply_filters(self, filters):
        if filters:
            # Only up to one filter per ID type allowed
            if len(filters) == 1 or (
                len(filters) == 2
                and filters[0].get("extended") != filters[1].get("extended")
            ):
                try:
                    for can_filter in filters:
                        xldriver.xlCanSetChannelAcceptance(
                            self.port_handle,
                            self.mask,
                            can_filter["can_id"],
                            can_filter["can_mask"],
                            xldefine.XL_AcceptanceFilter.XL_CAN_EXT.value
                            if can_filter.get("extended")
                            else xldefine.XL_AcceptanceFilter.XL_CAN_STD.value,
                        )
                except VectorError as exc:
                    LOG.warning("Could not set filters: %s", exc)
                    # go to fallback
                else:
                    self._is_filtered = True
                    return
            else:
                LOG.warning("Only up to one filter per extended or standard ID allowed")
                # go to fallback

        # fallback: reset filters
        self._is_filtered = False
        try:
            xldriver.xlCanSetChannelAcceptance(
                self.port_handle,
                self.mask,
                0x0,
                0x0,
                xldefine.XL_AcceptanceFilter.XL_CAN_EXT.value,
            )
            xldriver.xlCanSetChannelAcceptance(
                self.port_handle,
                self.mask,
                0x0,
                0x0,
                xldefine.XL_AcceptanceFilter.XL_CAN_STD.value,
            )
        except VectorError as exc:
            LOG.warning("Could not reset filters: %s", exc)

    def _recv_internal(
        self, timeout: Optional[float]
    ) -> Tuple[Optional[Message], bool]:
        end_time = time.time() + timeout if timeout is not None else None

<<<<<<< HEAD
        if self.fd:
            event = xlclass.XLcanRxEvent()
        else:
            event = xlclass.XLevent()

=======
>>>>>>> 902eac01
        while True:
            try:
                if self.fd:
                    msg = self._recv_canfd()
                else:
                    msg = self._recv_can()

            except VectorError as exc:
                if exc.error_code != xldefine.XL_Status.XL_ERR_QUEUE_IS_EMPTY.value:
                    raise
            else:
<<<<<<< HEAD
                event_count = ctypes.c_uint(1)
                try:
                    xldriver.xlReceive(self.port_handle, event_count, event)
                except VectorError as exc:
                    if exc.error_code != xldefine.XL_Status.XL_ERR_QUEUE_IS_EMPTY.value:
                        raise
                else:
                    if event.tag == xldefine.XL_EventTags.XL_RECEIVE_MSG.value:
                        msg_id = event.tagData.msg.id
                        dlc = event.tagData.msg.dlc
                        flags = event.tagData.msg.flags
                        timestamp = event.timeStamp * 1e-9
                        channel = self.index_to_channel.get(event.chanIndex)
                        msg = Message(
                            timestamp=timestamp + self._time_offset,
                            arbitration_id=msg_id & 0x1FFFFFFF,
                            is_extended_id=bool(
                                msg_id
                                & xldefine.XL_MessageFlagsExtended.XL_CAN_EXT_MSG_ID.value
                            ),
                            is_remote_frame=bool(
                                flags
                                & xldefine.XL_MessageFlags.XL_CAN_MSG_FLAG_REMOTE_FRAME.value
                            ),
                            is_error_frame=bool(
                                flags
                                & xldefine.XL_MessageFlags.XL_CAN_MSG_FLAG_ERROR_FRAME.value
                            ),
                            is_fd=False,
                            dlc=dlc,
                            data=event.tagData.msg.data[:dlc],
                            channel=channel,
                        )
                        return msg, self._is_filtered
                    else:
                        self.handle_can_event(event)
=======
                if msg:
                    return msg, self._is_filtered
>>>>>>> 902eac01

            # if no message was received, wait or return on timeout
            if end_time is not None and time.time() > end_time:
                return None, self._is_filtered

            if HAS_EVENTS:
                # Wait for receive event to occur
                if end_time is None:
                    time_left_ms = INFINITE
                else:
                    time_left = end_time - time.time()
                    time_left_ms = max(0, int(time_left * 1000))
                WaitForSingleObject(self.event_handle.value, time_left_ms)
            else:
                # Wait a short time until we try again
                time.sleep(self.poll_interval)

    def _recv_canfd(self) -> Optional[Message]:
        xl_can_rx_event = xlclass.XLcanRxEvent()
        xldriver.xlCanReceive(self.port_handle, xl_can_rx_event)

        if (
            xl_can_rx_event.tag
            == xldefine.XL_CANFD_RX_EventTags.XL_CAN_EV_TAG_RX_OK.value
        ):
            is_rx = True
            data_struct = xl_can_rx_event.tagData.canRxOkMsg
        elif (
            xl_can_rx_event.tag
            == xldefine.XL_CANFD_RX_EventTags.XL_CAN_EV_TAG_TX_OK.value
        ):
            is_rx = False
            data_struct = xl_can_rx_event.tagData.canTxOkMsg
        else:
            self.handle_canfd_event(xl_can_rx_event)
            return

        msg_id = data_struct.canId
        dlc = dlc2len(data_struct.dlc)
        flags = data_struct.msgFlags
        timestamp = xl_can_rx_event.timeStamp * 1e-9
        channel = self.index_to_channel.get(xl_can_rx_event.chanIndex)

        msg = Message(
            timestamp=timestamp + self._time_offset,
            arbitration_id=msg_id & 0x1FFFFFFF,
            is_extended_id=bool(
                msg_id & xldefine.XL_MessageFlagsExtended.XL_CAN_EXT_MSG_ID.value
            ),
            is_remote_frame=bool(
                flags & xldefine.XL_CANFD_RX_MessageFlags.XL_CAN_RXMSG_FLAG_RTR.value
            ),
            is_error_frame=bool(
                flags & xldefine.XL_CANFD_RX_MessageFlags.XL_CAN_RXMSG_FLAG_EF.value
            ),
            is_fd=bool(
                flags & xldefine.XL_CANFD_RX_MessageFlags.XL_CAN_RXMSG_FLAG_EDL.value
            ),
            bitrate_switch=bool(
                flags & xldefine.XL_CANFD_RX_MessageFlags.XL_CAN_RXMSG_FLAG_BRS.value
            ),
            error_state_indicator=bool(
                flags & xldefine.XL_CANFD_RX_MessageFlags.XL_CAN_RXMSG_FLAG_ESI.value
            ),
            is_rx=is_rx,
            channel=channel,
            dlc=dlc,
            data=data_struct.data[:dlc],
        )
        return msg

    def _recv_can(self) -> Optional[Message]:
        xl_event = xlclass.XLevent()
        event_count = ctypes.c_uint(1)
        xldriver.xlReceive(self.port_handle, event_count, xl_event)

        if xl_event.tag != xldefine.XL_EventTags.XL_RECEIVE_MSG.value:
            self.handle_can_event(xl_event)
            return

        msg_id = xl_event.tagData.msg.id
        dlc = xl_event.tagData.msg.dlc
        flags = xl_event.tagData.msg.flags
        timestamp = xl_event.timeStamp * 1e-9
        channel = self.index_to_channel.get(xl_event.chanIndex)

        msg = Message(
            timestamp=timestamp + self._time_offset,
            arbitration_id=msg_id & 0x1FFFFFFF,
            is_extended_id=bool(
                msg_id & xldefine.XL_MessageFlagsExtended.XL_CAN_EXT_MSG_ID.value
            ),
            is_remote_frame=bool(
                flags & xldefine.XL_MessageFlags.XL_CAN_MSG_FLAG_REMOTE_FRAME.value
            ),
            is_error_frame=bool(
                flags & xldefine.XL_MessageFlags.XL_CAN_MSG_FLAG_ERROR_FRAME.value
            ),
            is_rx=not bool(
                flags & xldefine.XL_MessageFlags.XL_CAN_MSG_FLAG_TX_COMPLETED.value
            ),
            is_fd=False,
            dlc=dlc,
            data=xl_event.tagData.msg.data[:dlc],
            channel=channel,
        )
        return msg

    def handle_can_event(self, event: xlclass.XLevent) -> None:
        """Handle non-message CAN events.

        Method is called by :meth:`~can.interfaces.vector.VectorBus._recv_internal`
        when `event.tag` is not `XL_CAN_EV_TAG_RX_OK` or `XL_CAN_EV_TAG_TX_OK`.
        Subclasses can implement this method.

        :param event: XLevent that could have a `XL_CHIP_STATE`, `XL_TIMER` or `XL_SYNC_PULSE` tag.
        :return: None
        """
        pass

    def handle_canfd_event(self, event: xlclass.XLcanRxEvent) -> None:
        """Handle non-message CAN FD events.

        Method is called by :meth:`~can.interfaces.vector.VectorBus._recv_internal`
        when `event.tag` is not `XL_RECEIVE_MSG`. Subclasses can implement this method.

        :param event: `XLcanRxEvent` that could have a `XL_CAN_EV_TAG_RX_ERROR`, `XL_CAN_EV_TAG_TX_ERROR`
            or `XL_CAN_EV_TAG_CHIP_STATE` tag.
        :return: None
        """
        pass

    def send(self, msg, timeout=None):
        msg_id = msg.arbitration_id

        if msg.is_extended_id:
            msg_id |= xldefine.XL_MessageFlagsExtended.XL_CAN_EXT_MSG_ID.value

        flags = 0

        # If channel has been specified, try to send only to that one.
        # Otherwise send to all channels
        mask = self.channel_masks.get(msg.channel, self.mask)

        if self.fd:
            if msg.is_fd:
                flags |= xldefine.XL_CANFD_TX_MessageFlags.XL_CAN_TXMSG_FLAG_EDL.value
            if msg.bitrate_switch:
                flags |= xldefine.XL_CANFD_TX_MessageFlags.XL_CAN_TXMSG_FLAG_BRS.value
            if msg.is_remote_frame:
                flags |= xldefine.XL_CANFD_TX_MessageFlags.XL_CAN_TXMSG_FLAG_RTR.value

            message_count = 1
            MsgCntSent = ctypes.c_uint(1)

            XLcanTxEvent = xlclass.XLcanTxEvent()
            XLcanTxEvent.tag = xldefine.XL_CANFD_TX_EventTags.XL_CAN_EV_TAG_TX_MSG.value
            XLcanTxEvent.transId = 0xFFFF

            XLcanTxEvent.tagData.canMsg.canId = msg_id
            XLcanTxEvent.tagData.canMsg.msgFlags = flags
            XLcanTxEvent.tagData.canMsg.dlc = len2dlc(msg.dlc)
            for idx, value in enumerate(msg.data):
                XLcanTxEvent.tagData.canMsg.data[idx] = value
            xldriver.xlCanTransmitEx(
                self.port_handle, mask, message_count, MsgCntSent, XLcanTxEvent
            )

        else:
            if msg.is_remote_frame:
                flags |= xldefine.XL_MessageFlags.XL_CAN_MSG_FLAG_REMOTE_FRAME.value

            message_count = ctypes.c_uint(1)

            xl_event = xlclass.XLevent()
            xl_event.tag = xldefine.XL_EventTags.XL_TRANSMIT_MSG.value

            xl_event.tagData.msg.id = msg_id
            xl_event.tagData.msg.dlc = msg.dlc
            xl_event.tagData.msg.flags = flags
            for idx, value in enumerate(msg.data):
                xl_event.tagData.msg.data[idx] = value
            xldriver.xlCanTransmit(self.port_handle, mask, message_count, xl_event)

    def flush_tx_buffer(self):
        xldriver.xlCanFlushTransmitQueue(self.port_handle, self.mask)

    def shutdown(self):
        xldriver.xlDeactivateChannel(self.port_handle, self.mask)
        xldriver.xlClosePort(self.port_handle)
        xldriver.xlCloseDriver()

    def reset(self):
        xldriver.xlDeactivateChannel(self.port_handle, self.mask)
        xldriver.xlActivateChannel(
            self.port_handle, self.mask, xldefine.XL_BusTypes.XL_BUS_TYPE_CAN.value, 0
        )

    @staticmethod
    def _detect_available_configs():
        configs = []
        channel_configs = get_channel_configs()
        LOG.info("Found %d channels", len(channel_configs))
        for channel_config in channel_configs:
            if (
                not channel_config.channelBusCapabilities
                & xldefine.XL_BusCapabilities.XL_BUS_ACTIVE_CAP_CAN.value
            ):
                continue
            LOG.info(
                "Channel index %d: %s",
                channel_config.channelIndex,
                channel_config.name.decode("ascii"),
            )
            configs.append(
                {
                    "interface": "vector",
                    "app_name": None,
                    "channel": channel_config.channelIndex,
                    "supports_fd": bool(
                        channel_config.channelBusCapabilities
                        & xldefine.XL_ChannelCapabilities.XL_CHANNEL_FLAG_CANFD_ISO_SUPPORT.value
                    ),
                }
            )
        return configs

    @staticmethod
    def popup_vector_hw_configuration(wait_for_finish: int = 0) -> None:
        """Open vector hardware configuration window.

        :param int wait_for_finish:
            Time to wait for user input in milliseconds.
        """
        xldriver.xlPopupHwConfig(ctypes.c_char_p(), ctypes.c_uint(wait_for_finish))

    @staticmethod
    def get_application_config(
        app_name: str, app_channel: int, bus_type: xldefine.XL_BusTypes
    ) -> Tuple[xldefine.XL_HardwareType, int, int]:
        """Retrieve information for an application in Vector Hardware Configuration.

        :param app_name:
            The name of the application.
        :param app_channel:
            The channel of the application.
        :param bus_type:
            The bus type Enum e.g. `XL_BusTypes.XL_BUS_TYPE_CAN`
        :return:
            Returns a tuple of the hardware type, the hardware index and the
            hardware channel.
        :raises VectorError:
            Raises a VectorError when the application name does not exist in
            Vector Hardware Configuration.
        """
        hw_type = ctypes.c_uint()
        hw_index = ctypes.c_uint()
        hw_channel = ctypes.c_uint()

        xldriver.xlGetApplConfig(
            app_name.encode(),
            app_channel,
            hw_type,
            hw_index,
            hw_channel,
            bus_type.value,
        )
        return xldefine.XL_HardwareType(hw_type.value), hw_index.value, hw_channel.value

    @staticmethod
    def set_application_config(
        app_name: str,
        app_channel: int,
        hw_type: xldefine.XL_HardwareType,
        hw_index: int,
        hw_channel: int,
        bus_type: xldefine.XL_BusTypes,
    ) -> None:
        """Modify the application settings in Vector Hardware Configuration.

        :param app_name:
            The name of the application. Creates a new application if it does
            not exist yet.
        :param app_channel:
            The channel of the application.
        :param hw_type:
            The hardware type of the interface.
            E.g XL_HardwareType.XL_HWTYPE_VIRTUAL
        :param hw_index:
            The index of the interface if multiple interface with the same
            hardware type are present.
        :param hw_channel:
            The channel index of the interface.
        :param bus_type:
            The bus type of the interfaces, which should be
            XL_BusTypes.XL_BUS_TYPE_CAN for most cases.
        """
        xldriver.xlSetApplConfig(
            app_name.encode(),
            app_channel,
            hw_type.value,
            hw_index,
            hw_channel,
            bus_type.value,
        )

    def set_timer_rate(self, timer_rate_ms: int) -> None:
        """Set the cyclic event rate of the port.

        Once set, the port will generate a cyclic event with the tag XL_EventTags.XL_TIMER.
        This timer can be used to keep an application alive. See XL Driver Library Description
        for more information

        :param timer_rate_ms:
            The timer rate in ms. The minimal timer rate is 1ms, a value of 0 deactivates
            the timer events.
        """
        timer_rate_10us = timer_rate_ms * 100
        xldriver.xlSetTimerRate(self.port_handle, timer_rate_10us)


def get_channel_configs() -> List[xlclass.XLchannelConfig]:
    if xldriver is None:
        return []
    driver_config = xlclass.XLdriverConfig()
    try:
        xldriver.xlOpenDriver()
        xldriver.xlGetDriverConfig(driver_config)
        xldriver.xlCloseDriver()
    except VectorError:
        pass
    return [driver_config.channel[i] for i in range(driver_config.channelCount)]<|MERGE_RESOLUTION|>--- conflicted
+++ resolved
@@ -10,11 +10,7 @@
 import logging
 import time
 import os
-<<<<<<< HEAD
-from typing import Tuple, List
-=======
-from typing import Optional, Tuple
->>>>>>> 902eac01
+from typing import List, Optional, Tuple
 
 try:
     # Try builtin Python 3 Windows API
@@ -342,14 +338,6 @@
     ) -> Tuple[Optional[Message], bool]:
         end_time = time.time() + timeout if timeout is not None else None
 
-<<<<<<< HEAD
-        if self.fd:
-            event = xlclass.XLcanRxEvent()
-        else:
-            event = xlclass.XLevent()
-
-=======
->>>>>>> 902eac01
         while True:
             try:
                 if self.fd:
@@ -361,47 +349,8 @@
                 if exc.error_code != xldefine.XL_Status.XL_ERR_QUEUE_IS_EMPTY.value:
                     raise
             else:
-<<<<<<< HEAD
-                event_count = ctypes.c_uint(1)
-                try:
-                    xldriver.xlReceive(self.port_handle, event_count, event)
-                except VectorError as exc:
-                    if exc.error_code != xldefine.XL_Status.XL_ERR_QUEUE_IS_EMPTY.value:
-                        raise
-                else:
-                    if event.tag == xldefine.XL_EventTags.XL_RECEIVE_MSG.value:
-                        msg_id = event.tagData.msg.id
-                        dlc = event.tagData.msg.dlc
-                        flags = event.tagData.msg.flags
-                        timestamp = event.timeStamp * 1e-9
-                        channel = self.index_to_channel.get(event.chanIndex)
-                        msg = Message(
-                            timestamp=timestamp + self._time_offset,
-                            arbitration_id=msg_id & 0x1FFFFFFF,
-                            is_extended_id=bool(
-                                msg_id
-                                & xldefine.XL_MessageFlagsExtended.XL_CAN_EXT_MSG_ID.value
-                            ),
-                            is_remote_frame=bool(
-                                flags
-                                & xldefine.XL_MessageFlags.XL_CAN_MSG_FLAG_REMOTE_FRAME.value
-                            ),
-                            is_error_frame=bool(
-                                flags
-                                & xldefine.XL_MessageFlags.XL_CAN_MSG_FLAG_ERROR_FRAME.value
-                            ),
-                            is_fd=False,
-                            dlc=dlc,
-                            data=event.tagData.msg.data[:dlc],
-                            channel=channel,
-                        )
-                        return msg, self._is_filtered
-                    else:
-                        self.handle_can_event(event)
-=======
                 if msg:
                     return msg, self._is_filtered
->>>>>>> 902eac01
 
             # if no message was received, wait or return on timeout
             if end_time is not None and time.time() > end_time:
