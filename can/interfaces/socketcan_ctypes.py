--- conflicted
+++ resolved
@@ -17,10 +17,6 @@
 log.info("Loading socketcan ctypes backend")
 
 
-<<<<<<< HEAD
-class SocketcanCtypes_Bus(BusABC):
-
-=======
 if not sys.platform.startswith("win32"):
     libc = ctypes.cdll.LoadLibrary(find_library("c"))
     log.info("Loading libc with ctypes")
@@ -34,8 +30,7 @@
 SEC_USEC = 1000000
 
 
-class SocketscanCtypes_Bus(BusABC):
->>>>>>> e2766701
+class SocketcanCtypes_Bus(BusABC):
     """
     An implementation of the :class:`can.bus.BusABC` for SocketCAN using :mod:`ctypes`.
     """
