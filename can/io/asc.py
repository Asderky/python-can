"""
Contains handling of ASC logging files.

Example .asc files:
    - https://bitbucket.org/tobylorenz/vector_asc/src/47556e1a6d32c859224ca62d075e1efcc67fa690/src/Vector/ASC/tests/unittests/data/CAN_Log_Trigger_3_2.asc?at=master&fileviewer=file-view-default
    - under `test/data/logfile.asc`
"""

from typing import cast, Any, Generator, IO, List, Optional, Union, Dict
from can import typechecking

from datetime import datetime
import time
import logging

from ..message import Message
from ..listener import Listener
from ..util import channel2int
from .generic import BaseIOHandler


CAN_MSG_EXT = 0x80000000
CAN_ID_MASK = 0x1FFFFFFF
BASE_HEX = 16
BASE_DEC = 10

logger = logging.getLogger("can.io.asc")


class ASCReader(BaseIOHandler):
    """
    Iterator of CAN messages from a ASC logging file. Meta data (comments,
    bus statistics, J1939 Transport Protocol messages) is ignored.
    """

    def __init__(
        self,
        file: Union[typechecking.FileLike, typechecking.StringPathLike],
        base: str = "hex",
    ) -> None:
        """
        :param file: a path-like object or as file-like object to read from
                     If this is a file-like object, is has to opened in text
                     read mode, not binary read mode.
        :param base: Select the base(hex or dec) of id and data.
                     If the header of the asc file contains base information,
                     this value will be overwritten. Default "hex".
        """
        super().__init__(file, mode="r")

        if not self.file:
            raise ValueError("The given file cannot be None")
        self.base = base
        self._converted_base = self._check_base(base)
        self.date = None
        self.timestamps_format = None
        self.internal_events_logged = None

    def _extract_header(self):
        for line in self.file:
            line = line.strip()
            lower_case = line.lower()
            if lower_case.startswith("date"):
                self.date = line[5:]
            elif lower_case.startswith("base"):
                try:
                    _, base, _, timestamp_format = line.split()
                except ValueError:
                    raise Exception("Unsupported header string format: {}".format(line))
                self.base = base
                self._converted_base = self._check_base(self.base)
                self.timestamps_format = timestamp_format
            elif lower_case.endswith("internal events logged"):
                self.internal_events_logged = not lower_case.startswith("no")
                # Currently the last line in the header which is parsed
                break
            else:
                break

    def _extract_can_id(self, str_can_id: str, msg_kwargs: Dict[str, Any]) -> None:
        if str_can_id[-1:].lower() == "x":
            msg_kwargs["is_extended_id"] = True
            can_id = int(str_can_id[0:-1], self._converted_base)
        else:
            msg_kwargs["is_extended_id"] = False
            can_id = int(str_can_id, self._converted_base)
        msg_kwargs["arbitration_id"] = can_id

<<<<<<< HEAD
    @staticmethod
    def _check_base(base: str) -> int:
        if base not in ["hex", "dec"]:
            raise ValueError('base should be either "hex" or "dec"')
        return BASE_DEC if base == "dec" else BASE_HEX

    def _process_data_string(
        self, data_str: str, data_length: int, msg_kwargs: Dict[str, Any]
    ) -> None:
        frame = bytearray()
        data = data_str.split()
        for byte in data[:data_length]:
            frame.append(int(byte, self._converted_base))
        msg_kwargs["data"] = frame

    def _process_classic_can_frame(
        self, line: str, msg_kwargs: Dict[str, Any]
    ) -> Message:

        # CAN error frame
        if line.strip()[0:10].lower() == "errorframe":
            # Error Frame
            msg_kwargs["is_error_frame"] = True
        else:
            abr_id_str, dir, rest_of_message = line.split(None, 2)
            msg_kwargs["is_rx"] = dir == "Rx"
            self._extract_can_id(abr_id_str, msg_kwargs)

            if rest_of_message[0].lower() == "r":
                # CAN Remote Frame
                msg_kwargs["is_remote_frame"] = True
                remote_data = rest_of_message.split()
                if len(remote_data) > 1:
                    dlc_str = remote_data[1]
                    if dlc_str.isdigit():
                        msg_kwargs["dlc"] = int(dlc_str, self._converted_base)
            else:
                # Classic CAN Message
                try:
                    # There is data after DLC
                    _, dlc_str, data = rest_of_message.split(None, 2)
                except ValueError:
                    # No data after DLC
                    _, dlc_str = rest_of_message.split(None, 1)
                    data = ""

                dlc = int(dlc_str, self._converted_base)
                msg_kwargs["dlc"] = dlc
                self._process_data_string(data, dlc, msg_kwargs)
=======
    def __iter__(self):
        start_time = 0.0
        for line in self.file:
            # logger.debug("ASCReader: parsing line: '%s'", line.splitlines()[0])
>>>>>>> dc86906b

        return Message(**msg_kwargs)

    def _process_fd_can_frame(self, line: str, msg_kwargs: Dict[str, Any]) -> Message:
        channel, dir, rest_of_message = line.split(None, 2)
        # See ASCWriter
        msg_kwargs["channel"] = int(channel) - 1
        msg_kwargs["is_rx"] = dir == "Rx"

        # CAN FD error frame
        if rest_of_message.strip()[:10].lower() == "errorframe":
            # Error Frame
            # TODO: maybe use regex to parse BRS, ESI, etc?
            msg_kwargs["is_error_frame"] = True
        else:
            can_id_str, frame_name_or_brs, rest_of_message = rest_of_message.split(
                None, 2
            )

            if frame_name_or_brs.isdigit():
                brs = frame_name_or_brs
                esi, dlc_str, data_length_str, data = rest_of_message.split(None, 3)
            else:
                brs, esi, dlc_str, data_length_str, data = rest_of_message.split(
                    None, 4
                )

            self._extract_can_id(can_id_str, msg_kwargs)
            msg_kwargs["bitrate_switch"] = brs == "1"
            msg_kwargs["error_state_indicator"] = esi == "1"
            dlc = int(dlc_str, self._converted_base)
            msg_kwargs["dlc"] = dlc
            data_length = int(data_length_str)

            # CAN remote Frame
            msg_kwargs["is_remote_frame"] = data_length == 0

            self._process_data_string(data, data_length, msg_kwargs)

        return Message(**msg_kwargs)

    def __iter__(self) -> Generator[Message, None, None]:
        # This is guaranteed to not be None since we raise ValueError in __init__
        self.file = cast(IO[Any], self.file)
        self._extract_header()

        for line in self.file:
            temp = line.strip()
            
            #check for timestamp
            if "begin triggerblock" in temp.lower():
                try:
                    _, _, start_time = temp.split(None, 2)
                    start_time = datetime.strptime(start_time, "%a %b %m %I:%M:%S.%f %p %Y").timestamp()
                except ValueError:
                    start_time = 0.0
                continue

            if not temp or not temp[0].isdigit():
                # Could be a comment
                continue
            msg_kwargs = {}
            try:
                timestamp, channel, rest_of_message = temp.split(None, 2)
                timestamp = float(timestamp)
                msg_kwargs["timestamp"] = timestamp
                if channel == "CANFD":
                    msg_kwargs["is_fd"] = True
                elif channel.isdigit():
                    # See ASCWriter
                    msg_kwargs["channel"] = int(channel) - 1
                else:
                    # Not a CAN message. Possible values include "statistic", J1939TP
                    continue
            except ValueError:
                # Some other unprocessed or unknown format
                continue
<<<<<<< HEAD

            if "is_fd" not in msg_kwargs:
                msg = self._process_classic_can_frame(rest_of_message, msg_kwargs)
=======
            timestamp = float(timestamp) + start_time
            try:
                # See ASCWriter
                channel = int(channel) - 1
            except ValueError:
                pass
            if dummy.strip()[0:10].lower() == "errorframe":
                msg = Message(timestamp=timestamp, is_error_frame=True, channel=channel)
                yield msg
            elif (
                not isinstance(channel, int)
                or dummy.strip()[0:10].lower() == "statistic:"
                or dummy.split(None, 1)[0] == "J1939TP"
            ):
                pass
            elif dummy[-1:].lower() == "r":
                can_id_str, _ = dummy.split(None, 1)
                can_id_num, is_extended_id = self._extract_can_id(can_id_str)
                msg = Message(
                    timestamp=timestamp,
                    arbitration_id=can_id_num & CAN_ID_MASK,
                    is_extended_id=is_extended_id,
                    is_remote_frame=True,
                    channel=channel,
                )
                yield msg
>>>>>>> dc86906b
            else:
                msg = self._process_fd_can_frame(rest_of_message, msg_kwargs)
            if msg is not None:
                yield msg

        self.stop()


class ASCWriter(BaseIOHandler, Listener):
    """Logs CAN data to an ASCII log file (.asc).

    The measurement starts with the timestamp of the first registered message.
    If a message has a timestamp smaller than the previous one or None,
    it gets assigned the timestamp that was written for the last message.
    It the first message does not have a timestamp, it is set to zero.
    """

    FORMAT_MESSAGE = "{channel}  {id:<15} {dir:<4} {dtype} {data}"
    FORMAT_MESSAGE_FD = " ".join(
        [
            "CANFD",
            "{channel:>3}",
            "{dir:<4}",
            "{id:>8}  {symbolic_name:>32}",
            "{brs}",
            "{esi}",
            "{dlc:x}",
            "{data_length:>2}",
            "{data}",
            "{message_duration:>8}",
            "{message_length:>4}",
            "{flags:>8X}",
            "{crc:>8}",
            "{bit_timing_conf_arb:>8}",
            "{bit_timing_conf_data:>8}",
            "{bit_timing_conf_ext_arb:>8}",
            "{bit_timing_conf_ext_data:>8}",
        ]
    )
    FORMAT_DATE = "%a %b %d %I:%M:%S.{} %p %Y"
    FORMAT_EVENT = "{timestamp: 9.6f} {message}\n"

    def __init__(
        self,
        file: Union[typechecking.FileLike, typechecking.StringPathLike],
        channel: int = 1,
    ) -> None:
        """
        :param file: a path-like object or as file-like object to write to
                     If this is a file-like object, is has to opened in text
                     write mode, not binary write mode.
        :param channel: a default channel to use when the message does not
                        have a channel set
        """
        super().__init__(file, mode="w")
        if not self.file:
            raise ValueError("The given file cannot be None")

        self.channel = channel

        # write start of file header
        now = datetime.now().strftime("%a %b %d %I:%M:%S.%f %p %Y")
        self.file.write("date %s\n" % now)
        self.file.write("base hex  timestamps absolute\n")
        self.file.write("internal events logged\n")

        # the last part is written with the timestamp of the first message
        self.header_written = False
        self.last_timestamp = 0.0
        self.started = 0.0

    def stop(self) -> None:
        # This is guaranteed to not be None since we raise ValueError in __init__
        self.file = cast(IO[Any], self.file)
        if not self.file.closed:
            self.file.write("End TriggerBlock\n")
        super().stop()

    def log_event(self, message: str, timestamp: Optional[float] = None) -> None:
        """Add a message to the log file.

        :param message: an arbitrary message
        :param timestamp: the absolute timestamp of the event
        """

        if not message:  # if empty or None
            logger.debug("ASCWriter: ignoring empty message")
            return
        # This is guaranteed to not be None since we raise ValueError in __init__
        self.file = cast(IO[Any], self.file)

        # this is the case for the very first message:
        if not self.header_written:
            self.last_timestamp = timestamp or 0.0
            self.started = self.last_timestamp
            mlsec = repr(self.last_timestamp).split(".")[1][:3]
            formatted_date = time.strftime(
                self.FORMAT_DATE.format(mlsec), time.localtime(self.last_timestamp)
            )
            self.file.write("Begin Triggerblock %s\n" % formatted_date)
            self.header_written = True
            self.log_event("Start of measurement")  # caution: this is a recursive call!
        # Use last known timestamp if unknown
        if timestamp is None:
            timestamp = self.last_timestamp
        # turn into relative timestamps if necessary
        if timestamp >= self.started:
            timestamp -= self.started
        line = self.FORMAT_EVENT.format(timestamp=timestamp, message=message)
        self.file.write(line)

    def on_message_received(self, msg: Message) -> None:

        if msg.is_error_frame:
            self.log_event("{}  ErrorFrame".format(self.channel), msg.timestamp)
            return
        if msg.is_remote_frame:
            dtype = "r {:x}".format(msg.dlc)  # New after v8.5
            data: List[str] = []
        else:
            dtype = "d {:x}".format(msg.dlc)
            data = ["{:02X}".format(byte) for byte in msg.data]
        arb_id = "{:X}".format(msg.arbitration_id)
        if msg.is_extended_id:
            arb_id += "x"
        channel = channel2int(msg.channel)
        if channel is None:
            channel = self.channel
        else:
            # Many interfaces start channel numbering at 0 which is invalid
            channel += 1
        if msg.is_fd:
            flags = 0
            flags |= 1 << 12
            if msg.bitrate_switch:
                flags |= 1 << 13
            if msg.error_state_indicator:
                flags |= 1 << 14
            serialized = self.FORMAT_MESSAGE_FD.format(
                channel=channel,
                id=arb_id,
                dir="Rx" if msg.is_rx else "Tx",
                symbolic_name="",
                brs=1 if msg.bitrate_switch else 0,
                esi=1 if msg.error_state_indicator else 0,
                dlc=msg.dlc,
                data_length=len(data),
                data=" ".join(data),
                message_duration=0,
                message_length=0,
                flags=flags,
                crc=0,
                bit_timing_conf_arb=0,
                bit_timing_conf_data=0,
                bit_timing_conf_ext_arb=0,
                bit_timing_conf_ext_data=0,
            )
        else:
            serialized = self.FORMAT_MESSAGE.format(
                channel=channel,
                id=arb_id,
                dir="Rx" if msg.is_rx else "Tx",
                dtype=dtype,
                data=" ".join(data),
            )
        self.log_event(serialized, msg.timestamp)<|MERGE_RESOLUTION|>--- conflicted
+++ resolved
@@ -86,7 +86,6 @@
             can_id = int(str_can_id, self._converted_base)
         msg_kwargs["arbitration_id"] = can_id
 
-<<<<<<< HEAD
     @staticmethod
     def _check_base(base: str) -> int:
         if base not in ["hex", "dec"]:
@@ -136,12 +135,6 @@
                 dlc = int(dlc_str, self._converted_base)
                 msg_kwargs["dlc"] = dlc
                 self._process_data_string(data, dlc, msg_kwargs)
-=======
-    def __iter__(self):
-        start_time = 0.0
-        for line in self.file:
-            # logger.debug("ASCReader: parsing line: '%s'", line.splitlines()[0])
->>>>>>> dc86906b
 
         return Message(**msg_kwargs)
 
@@ -188,17 +181,18 @@
         self.file = cast(IO[Any], self.file)
         self._extract_header()
 
+        start_time = 0.0
+
         for line in self.file:
             temp = line.strip()
-            
+
             #check for timestamp
             if "begin triggerblock" in temp.lower():
                 try:
                     _, _, start_time = temp.split(None, 2)
                     start_time = datetime.strptime(start_time, "%a %b %m %I:%M:%S.%f %p %Y").timestamp()
                 except ValueError:
-                    start_time = 0.0
-                continue
+                    continue
 
             if not temp or not temp[0].isdigit():
                 # Could be a comment
@@ -206,7 +200,7 @@
             msg_kwargs = {}
             try:
                 timestamp, channel, rest_of_message = temp.split(None, 2)
-                timestamp = float(timestamp)
+                timestamp = float(timestamp) + start_time
                 msg_kwargs["timestamp"] = timestamp
                 if channel == "CANFD":
                     msg_kwargs["is_fd"] = True
@@ -219,38 +213,9 @@
             except ValueError:
                 # Some other unprocessed or unknown format
                 continue
-<<<<<<< HEAD
 
             if "is_fd" not in msg_kwargs:
                 msg = self._process_classic_can_frame(rest_of_message, msg_kwargs)
-=======
-            timestamp = float(timestamp) + start_time
-            try:
-                # See ASCWriter
-                channel = int(channel) - 1
-            except ValueError:
-                pass
-            if dummy.strip()[0:10].lower() == "errorframe":
-                msg = Message(timestamp=timestamp, is_error_frame=True, channel=channel)
-                yield msg
-            elif (
-                not isinstance(channel, int)
-                or dummy.strip()[0:10].lower() == "statistic:"
-                or dummy.split(None, 1)[0] == "J1939TP"
-            ):
-                pass
-            elif dummy[-1:].lower() == "r":
-                can_id_str, _ = dummy.split(None, 1)
-                can_id_num, is_extended_id = self._extract_can_id(can_id_str)
-                msg = Message(
-                    timestamp=timestamp,
-                    arbitration_id=can_id_num & CAN_ID_MASK,
-                    is_extended_id=is_extended_id,
-                    is_remote_frame=True,
-                    channel=channel,
-                )
-                yield msg
->>>>>>> dc86906b
             else:
                 msg = self._process_fd_can_frame(rest_of_message, msg_kwargs)
             if msg is not None:
