--- conflicted
+++ resolved
@@ -24,13 +24,11 @@
     long_description = f.read()
 
 # Dependencies
-<<<<<<< HEAD
-extras_require = {"serial": ["pyserial~=3.0"],
-                  "neovi": ["python-ics>=2.12"],
-                  "seeedstudio": ["crccheck>=0.6","pyserial>=3.0"]}
-=======
-extras_require = {"serial": ["pyserial~=3.0"], "neovi": ["python-ics>=2.12"]}
->>>>>>> 55a4396f
+extras_require = {
+    "serial": ["pyserial~=3.0"],
+    "neovi": ["python-ics>=2.12"],
+    "seeedstudio": ["crccheck>=0.6", "pyserial>=3.0"],
+}
 
 tests_require = [
     "pytest~=4.3",
